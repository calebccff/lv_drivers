--- conflicted
+++ resolved
@@ -265,15 +265,10 @@
     renderer = SDL_CreateRenderer(window, -1, 0);
 #endif
 
-<<<<<<< HEAD
-	texture = SDL_CreateTexture(renderer,
-		SDL_PIXELFORMAT_ARGB8888, SDL_TEXTUREACCESS_STATIC, MONITOR_HOR_RES, MONITOR_VER_RES);
-	SDL_SetTextureBlendMode( texture, SDL_BLENDMODE_BLEND);
-=======
     texture = SDL_CreateTexture(renderer,
                                 SDL_PIXELFORMAT_ARGB8888, SDL_TEXTUREACCESS_STATIC, MONITOR_HOR_RES, MONITOR_VER_RES);
-
->>>>>>> 0c115fc1
+    SDL_SetTextureBlendMode( texture, SDL_BLENDMODE_BLEND);
+
     /*Initialize the frame buffer to gray (77 is an empirical value) */
     memset(tft_fb, 77, MONITOR_HOR_RES * MONITOR_VER_RES * sizeof(uint32_t));
     SDL_UpdateTexture(texture, NULL, tft_fb, MONITOR_HOR_RES * sizeof(uint32_t));
