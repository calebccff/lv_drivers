/**
 * @file monitor.c
 *
 */

/*********************
 *      INCLUDES
 *********************/
#include "monitor.h"
#if USE_MONITOR

#ifndef MONITOR_SDL_INCLUDE_PATH
#define MONITOR_SDL_INCLUDE_PATH <SDL2/SDL.h>
#endif

#include <stdlib.h>
#include <stdbool.h>
#include <string.h>
#include MONITOR_SDL_INCLUDE_PATH
#include "lvgl/lv_core/lv_vdb.h"

/*********************
 *      DEFINES
 *********************/
#define SDL_REFR_PERIOD     50  /*ms*/

/**********************
 *      TYPEDEFS
 **********************/

/**********************
 *  STATIC PROTOTYPES
 **********************/
static int sdl_refr(void * param);

<<<<<<< HEAD
=======
/***********************
 *   GLOBAL PROTOTYPES
 ***********************/
#if USE_MOUSE
void mouse_handler(SDL_Event * event);
#endif

#if USE_KEYBOARD
void keyboard_handler(SDL_Event * event);
#endif

>>>>>>> 99a6cf96
/**********************
 *  STATIC VARIABLES
 **********************/
static SDL_Window * window;
static SDL_Renderer * renderer;
static SDL_Texture * texture;
static uint32_t tft_fb[MONITOR_HOR_RES * MONITOR_VER_RES];
static volatile bool sdl_inited = false;
static volatile bool sdl_refr_qry = false;
static volatile bool sdl_quit_qry = false;

int quit_filter(void * userdata, SDL_Event * event);

/**********************
 *      MACROS
 **********************/

/**********************
 *   GLOBAL FUNCTIONS
 **********************/

/**
 * Initialize the monitor
 */
void monitor_init(void)
{
<<<<<<< HEAD
#if __APPLE__ && TARGET_OS_MAC

    /*Initialize the SDL*/
    SDL_Init(SDL_INIT_VIDEO);

    SDL_SetEventFilter(quit_filter, NULL);

    window = SDL_CreateWindow("TFT Simulator",
                              SDL_WINDOWPOS_UNDEFINED, SDL_WINDOWPOS_UNDEFINED,
                              MONITOR_HOR_RES, MONITOR_VER_RES, 0);       /*last param. SDL_WINDOW_BORDERLESS to hide borders*/

    renderer = SDL_CreateRenderer(window, -1, 0);
    texture = SDL_CreateTexture(renderer,
                                SDL_PIXELFORMAT_ARGB8888, SDL_TEXTUREACCESS_STATIC, MONITOR_HOR_RES, MONITOR_VER_RES);
    SDL_SetTextureBlendMode( texture, SDL_BLENDMODE_BLEND);
    /*Initialize the frame buffer to gray (77 is an empirical value) */
    memset(tft_fb, 77, MONITOR_HOR_RES * MONITOR_VER_RES * sizeof(uint32_t));
    SDL_UpdateTexture(texture, NULL, tft_fb, MONITOR_HOR_RES * sizeof(uint32_t));
    sdl_refr_qry = true;
    sdl_inited = true;

#endif

    SDL_CreateThread(sdl_refr, "sdl_refr", NULL);
=======
    SDL_CreateThread(sdl_refr, "sdl_refr", NULL);

>>>>>>> 99a6cf96
    while(sdl_inited == false); /*Wait until 'sdl_refr' initializes the SDL*/
}


/**
 * Flush a buffer to the display. Calls 'lv_flush_ready()' when finished
 * @param x1 left coordinate
 * @param y1 top coordinate
 * @param x2 right coordinate
 * @param y2 bottom coordinate
 * @param color_p array of colors to be flushed
 */
void monitor_flush(int32_t x1, int32_t y1, int32_t x2, int32_t y2, const lv_color_t * color_p)
{
    /*Return if the area is out the screen*/
    if(x2 < 0 || y2 < 0 || x1 > MONITOR_HOR_RES - 1 || y1 > MONITOR_VER_RES - 1) {
        lv_flush_ready();
        return;
    }

    int32_t y;
#if LV_COLOR_DEPTH != 24
    int32_t x;
    for(y = y1; y <= y2; y++) {
        for(x = x1; x <= x2; x++) {
            tft_fb[y * MONITOR_HOR_RES + x] = lv_color_to24(*color_p);
            color_p++;
        }

    }
#else
    uint32_t w = x2 - x1 + 1;
    for(y = y1; y <= y2; y++) {
        memcpy(&tft_fb[y * MONITOR_HOR_RES + x1], color_p, w * sizeof(lv_color_t));

        color_p += w;
    }
#endif

    sdl_refr_qry = true;

    /*IMPORTANT! It must be called to tell the system the flush is ready*/
    lv_flush_ready();
}


/**
 * Fill out the marked area with a color
 * @param x1 left coordinate
 * @param y1 top coordinate
 * @param x2 right coordinate
 * @param y2 bottom coordinate
 * @param color fill color
 */
void monitor_fill(int32_t x1, int32_t y1, int32_t x2, int32_t y2, lv_color_t color)
{
    /*Return if the area is out the screen*/
    if(x2 < 0) return;
    if(y2 < 0) return;
    if(x1 > MONITOR_HOR_RES - 1) return;
    if(y1 > MONITOR_VER_RES - 1) return;

    /*Truncate the area to the screen*/
    int32_t act_x1 = x1 < 0 ? 0 : x1;
    int32_t act_y1 = y1 < 0 ? 0 : y1;
    int32_t act_x2 = x2 > MONITOR_HOR_RES - 1 ? MONITOR_HOR_RES - 1 : x2;
    int32_t act_y2 = y2 > MONITOR_VER_RES - 1 ? MONITOR_VER_RES - 1 : y2;

    int32_t x;
    int32_t y;
    uint32_t color24 = lv_color_to24(color);

    for(x = act_x1; x <= act_x2; x++) {
        for(y = act_y1; y <= act_y2; y++) {
            tft_fb[y * MONITOR_HOR_RES + x] = color24;
        }
    }

    sdl_refr_qry = true;
}

/**
 * Put a color map to the marked area
 * @param x1 left coordinate
 * @param y1 top coordinate
 * @param x2 right coordinate
 * @param y2 bottom coordinate
 * @param color_p an array of colors
 */
void monitor_map(int32_t x1, int32_t y1, int32_t x2, int32_t y2, const lv_color_t * color_p)
{
    /*Return if the area is out the screen*/
    if(x2 < 0) return;
    if(y2 < 0) return;
    if(x1 > MONITOR_HOR_RES - 1) return;
    if(y1 > MONITOR_VER_RES - 1) return;

    /*Truncate the area to the screen*/
    int32_t act_x1 = x1 < 0 ? 0 : x1;
    int32_t act_y1 = y1 < 0 ? 0 : y1;
    int32_t act_x2 = x2 > MONITOR_HOR_RES - 1 ? MONITOR_HOR_RES - 1 : x2;
    int32_t act_y2 = y2 > MONITOR_VER_RES - 1 ? MONITOR_VER_RES - 1 : y2;

    int32_t x;
    int32_t y;

    for(y = act_y1; y <= act_y2; y++) {
        for(x = act_x1; x <= act_x2; x++) {
            tft_fb[y * MONITOR_HOR_RES + x] = lv_color_to24(*color_p);
            color_p++;
        }

        color_p += x2 - act_x2;
    }

    sdl_refr_qry = true;
}

/**********************
 *   STATIC FUNCTIONS
 **********************/

/**
 * SDL main thread. All SDL related task have to be handled here!
 * It initializes SDL, handles drawing and the mouse.
 */
#if __APPLE__ && TARGET_OS_MAC
static int sdl_refr(void * param)
{
    (void)param;

    /*Run until quit event not arrives*/
    while(sdl_quit_qry == false) {
        /*Refresh handling*/
        if(sdl_refr_qry != false) {
            sdl_refr_qry = false;
            SDL_UpdateTexture(texture, NULL, tft_fb, MONITOR_HOR_RES * sizeof(uint32_t));
            SDL_RenderClear(renderer);
            SDL_RenderCopy(renderer, texture, NULL, NULL);
            SDL_RenderPresent(renderer);
        }

        /*Sleep some time*/
        SDL_Delay(SDL_REFR_PERIOD);
    }

    SDL_DestroyTexture(texture);
    SDL_DestroyRenderer(renderer);
    SDL_DestroyWindow(window);
    SDL_Quit();

    exit(0);

    return 0;
}
#else
static int sdl_refr(void * param)
{
    (void)param;

    /*Initialize the SDL*/
    SDL_Init(SDL_INIT_VIDEO);

    SDL_SetEventFilter(quit_filter, NULL);

    window = SDL_CreateWindow("TFT Simulator",
                              SDL_WINDOWPOS_UNDEFINED, SDL_WINDOWPOS_UNDEFINED,
                              MONITOR_HOR_RES, MONITOR_VER_RES, 0);       /*last param. SDL_WINDOW_BORDERLESS to hide borders*/
<<<<<<< HEAD

    renderer = SDL_CreateRenderer(window, -1, 0);
    texture = SDL_CreateTexture(renderer,
                                SDL_PIXELFORMAT_ARGB8888, SDL_TEXTUREACCESS_STATIC, MONITOR_HOR_RES, MONITOR_VER_RES);
    SDL_SetTextureBlendMode( texture, SDL_BLENDMODE_BLEND);

    /*Initialize the frame buffer to gray (77 is an empirical value) */
    memset(tft_fb, 77, MONITOR_HOR_RES * MONITOR_VER_RES * sizeof(uint32_t));
    SDL_UpdateTexture(texture, NULL, tft_fb, MONITOR_HOR_RES * sizeof(uint32_t));
    sdl_refr_qry = true;
    sdl_inited = true;

    /*Run until quit event not arrives*/
    while(sdl_quit_qry == false) {
=======

#if MONITOR_VIRTUAL_MACHINE == 1
	renderer = SDL_CreateRenderer(window, -1, SDL_RENDERER_SOFTWARE);
#else
	renderer = SDL_CreateRenderer(window, -1, 0);
#endif

	texture = SDL_CreateTexture(renderer,
		SDL_PIXELFORMAT_ARGB8888, SDL_TEXTUREACCESS_STATIC, MONITOR_HOR_RES, MONITOR_VER_RES);

    /*Initialize the frame buffer to gray (77 is an empirical value) */
    memset(tft_fb, 77, MONITOR_HOR_RES * MONITOR_VER_RES * sizeof(uint32_t));
    SDL_UpdateTexture(texture, NULL, tft_fb, MONITOR_HOR_RES * sizeof(uint32_t));
    sdl_refr_qry = true;
    sdl_inited = true;

    /*Run until quit event not arrives*/
    while(sdl_quit_qry == false) {

>>>>>>> 99a6cf96
        /*Refresh handling*/
        if(sdl_refr_qry != false) {
            sdl_refr_qry = false;
            SDL_UpdateTexture(texture, NULL, tft_fb, MONITOR_HOR_RES * sizeof(uint32_t));
            SDL_RenderClear(renderer);
            SDL_RenderCopy(renderer, texture, NULL, NULL);
            SDL_RenderPresent(renderer);
        }

        SDL_Event event;
        while(SDL_PollEvent(&event)) {
#if USE_MOUSE != 0
            mouse_handler(&event);
#endif

#if USE_KEYBOARD
            keyboard_handler(&event);
#endif
<<<<<<< HEAD
            if((&event)->type == SDL_WINDOWEVENT) {
                switch((&event)->window.event) {
                    case SDL_WINDOWEVENT_TAKE_FOCUS:
                    case SDL_WINDOWEVENT_EXPOSED:
                        SDL_UpdateTexture(texture, NULL, tft_fb, MONITOR_HOR_RES * sizeof(uint32_t));
                        SDL_RenderClear(renderer);
                        SDL_RenderCopy(renderer, texture, NULL, NULL);
                        SDL_RenderPresent(renderer);
                        break;
                    default:
                        break;
                }
            }
=======
>>>>>>> 99a6cf96
        }

        /*Sleep some time*/
        SDL_Delay(SDL_REFR_PERIOD);
    }

    SDL_DestroyTexture(texture);
    SDL_DestroyRenderer(renderer);
    SDL_DestroyWindow(window);
    SDL_Quit();

    exit(0);

    return 0;
}
#endif

int quit_filter(void * userdata, SDL_Event * event)
{
    (void)userdata;

    if(event->type == SDL_QUIT) {
        sdl_quit_qry = true;
    }

    return 1;
}

#endif<|MERGE_RESOLUTION|>--- conflicted
+++ resolved
@@ -18,6 +18,8 @@
 #include <string.h>
 #include MONITOR_SDL_INCLUDE_PATH
 #include "lvgl/lv_core/lv_vdb.h"
+#include "../indev/mouse.h"
+#include "../indev/keyboard.h"
 
 /*********************
  *      DEFINES
@@ -33,20 +35,11 @@
  **********************/
 static int sdl_refr(void * param);
 
-<<<<<<< HEAD
-=======
+
 /***********************
  *   GLOBAL PROTOTYPES
  ***********************/
-#if USE_MOUSE
-void mouse_handler(SDL_Event * event);
-#endif
-
-#if USE_KEYBOARD
-void keyboard_handler(SDL_Event * event);
-#endif
-
->>>>>>> 99a6cf96
+
 /**********************
  *  STATIC VARIABLES
  **********************/
@@ -73,7 +66,6 @@
  */
 void monitor_init(void)
 {
-<<<<<<< HEAD
 #if __APPLE__ && TARGET_OS_MAC
 
     /*Initialize the SDL*/
@@ -98,10 +90,7 @@
 #endif
 
     SDL_CreateThread(sdl_refr, "sdl_refr", NULL);
-=======
-    SDL_CreateThread(sdl_refr, "sdl_refr", NULL);
-
->>>>>>> 99a6cf96
+
     while(sdl_inited == false); /*Wait until 'sdl_refr' initializes the SDL*/
 }
 
@@ -270,22 +259,6 @@
     window = SDL_CreateWindow("TFT Simulator",
                               SDL_WINDOWPOS_UNDEFINED, SDL_WINDOWPOS_UNDEFINED,
                               MONITOR_HOR_RES, MONITOR_VER_RES, 0);       /*last param. SDL_WINDOW_BORDERLESS to hide borders*/
-<<<<<<< HEAD
-
-    renderer = SDL_CreateRenderer(window, -1, 0);
-    texture = SDL_CreateTexture(renderer,
-                                SDL_PIXELFORMAT_ARGB8888, SDL_TEXTUREACCESS_STATIC, MONITOR_HOR_RES, MONITOR_VER_RES);
-    SDL_SetTextureBlendMode( texture, SDL_BLENDMODE_BLEND);
-
-    /*Initialize the frame buffer to gray (77 is an empirical value) */
-    memset(tft_fb, 77, MONITOR_HOR_RES * MONITOR_VER_RES * sizeof(uint32_t));
-    SDL_UpdateTexture(texture, NULL, tft_fb, MONITOR_HOR_RES * sizeof(uint32_t));
-    sdl_refr_qry = true;
-    sdl_inited = true;
-
-    /*Run until quit event not arrives*/
-    while(sdl_quit_qry == false) {
-=======
 
 #if MONITOR_VIRTUAL_MACHINE == 1
 	renderer = SDL_CreateRenderer(window, -1, SDL_RENDERER_SOFTWARE);
@@ -295,7 +268,7 @@
 
 	texture = SDL_CreateTexture(renderer,
 		SDL_PIXELFORMAT_ARGB8888, SDL_TEXTUREACCESS_STATIC, MONITOR_HOR_RES, MONITOR_VER_RES);
-
+	SDL_SetTextureBlendMode( texture, SDL_BLENDMODE_BLEND);
     /*Initialize the frame buffer to gray (77 is an empirical value) */
     memset(tft_fb, 77, MONITOR_HOR_RES * MONITOR_VER_RES * sizeof(uint32_t));
     SDL_UpdateTexture(texture, NULL, tft_fb, MONITOR_HOR_RES * sizeof(uint32_t));
@@ -305,7 +278,6 @@
     /*Run until quit event not arrives*/
     while(sdl_quit_qry == false) {
 
->>>>>>> 99a6cf96
         /*Refresh handling*/
         if(sdl_refr_qry != false) {
             sdl_refr_qry = false;
@@ -324,7 +296,6 @@
 #if USE_KEYBOARD
             keyboard_handler(&event);
 #endif
-<<<<<<< HEAD
             if((&event)->type == SDL_WINDOWEVENT) {
                 switch((&event)->window.event) {
                     case SDL_WINDOWEVENT_TAKE_FOCUS:
@@ -338,8 +309,6 @@
                         break;
                 }
             }
-=======
->>>>>>> 99a6cf96
         }
 
         /*Sleep some time*/
